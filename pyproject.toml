--- conflicted
+++ resolved
@@ -1,13 +1,9 @@
 [build-system]
 requires = [
-<<<<<<< HEAD
-  "flit_core >=3.8,<4"
-=======
   "setuptools>=42",
   "wheel",
   "setuptools_scm[toml]>=3.4",
   "setuptools_scm_git_archive"
->>>>>>> 53d38262
 ]
 
 [project]
@@ -63,19 +59,11 @@
   "pytest-flake8",
   "ruff>=0.1.0"
 ]
-<<<<<<< HEAD
-readme.content-type = "text/markdown"
-readme.file = "README.md"
-urls.documentation = "http://ioos.github.io/compliance-checker/"
-urls.homepage = "https://github.com/sol1105/cc-plugin-cc6"
-urls.repository = "https://github.com/sol1105/cc-plugin-cc6"
-=======
 
 [project.urls]
 documentation = "http://ioos.github.io/compliance-checker"
 homepage = "https://github.com/euro-cordex/cc-plugin-cc6"
 repository = "https://github.com/euro-cordex/cc-plugin-cc6"
->>>>>>> 53d38262
 
 [tool.black]
 target-version = [
@@ -134,19 +122,7 @@
 [tool.ruff.isort]
 known-first-party = ["cc_plugin_cc6"]
 lines-after-imports = 1
-<<<<<<< HEAD
-lint.select = [
-  "A", # flake8-builtins
-  "B", # flake8-bugbear
-  "C4", # flake8-comprehensions
-  "F", # flakes
-  "I", # import sorting
-  "T20", # flake8-print
-  "UP" # upgrade
-]
-=======
 
 [tool.setuptools_scm]
 fallback_version = "999"
-write_to = "cc_plugin_cc6/_version.py"
->>>>>>> 53d38262
+write_to = "cc_plugin_cc6/_version.py"